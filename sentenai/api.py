import json
import re
import requests

import numpy as np
import pandas as pd

from pandas.io.json import json_normalize
from datetime import timedelta
from multiprocessing.pool import ThreadPool
from functools import partial

<<<<<<< HEAD
from sentenai.exceptions import *
from sentenai.exceptions import handle
from sentenai.utils import *
from sentenai.flare import EventPath, Stream, stream, project, ast, delta, Delta

if not PY3:
    import virtualtime
    from Queue import Queue
else:
    from queue import Queue
=======
from sentenai.exceptions import (
    AuthenticationError, FlareSyntaxError,
    NotFound, SentenaiException, status_codes
)
from sentenai.utils import cts, dts, iso8601, LEFT, CENTER, RIGHT
from sentenai.flare import EventPath, Stream, stream
>>>>>>> 4e589996

try:
    from urllib.parse import quote
except:
    from urllib import quote



class Uploader(object):
    def __init__(self, client, iterator, processes=32):
        self.client = client
        self.iterator = iterator
        self.pool = ThreadPool(processes)

    def process(self, data):
        def waits():
            yield 0
            wl = (0,1)
            while True:
                wl = (wl[-1], sum(wl))
                yield wl[-1]

        event = self.validate(data)
        if isinstance(tuple, event):
            return event

        wait = waits()
        while event:
            try:
                self.client.put(**event)
            except AuthenticationError:
                raise
            except APIError as e:
                if e.response.status_code == 400:
                    # probably bad JSON
                    return data
                else:
                    time.sleep(next(wait))
            else:
                return

    def start(self):
        data = self.pool.map(process, self.iterator)
        return { 'saved': len(data), 'failed': filter(data) }


    def validate(self, data):
        ts = data.get('ts')
        try:
            if not ts.tzinfo:
                ts = pytz.localize(ts)
        except:
            return (data, "invalid timestamp")

        sid = data.get('id')
        if sid: sid = str(sid)

        try:
            evt = data['event']
        except KeyError:
            return (data, "missing event data")
        except Exception:
            return (data, "invalid event data")
        else:
            return {"stream": stream(sid), "timestamp": ts, "id": sid}


class Sentenai(object):
<<<<<<< HEAD
    def __init__(self, auth_key="", host="https://api.sentenai.com"):
=======
    """A Sentenai client object.

    The client object handles all requests to the Sentenai API.
    """

    def __init__(self, auth_key=""):
        """Initialize a Sentenai client.

        Arguments:
            auth_key -- a Sentenai API auth key
        """
>>>>>>> 4e589996
        self.auth_key = auth_key
        self.host = host
        self.build_url = partial(build_url, self.host)
        self.session = requests.Session()
        self.session.headers.update({ 'auth-key': auth_key })

    def __str__(self):
        """Return a string representation of the object."""
        return repr(self)

    def __repr__(self):
        """Return an unambiguous representation of the object."""
        return "Sentenai(auth_key='{}', server='{}')".format(
            self.auth_key, self.host)

    def debug(self, protocol="http", host="localhost", port=3000):
        self.host = protocol + "://" + host + ":" + str(port)
        return self

    def delete(self, stream, eid):
        """Delete event from a stream by its unique id.

        Arguments:
           stream -- A stream object corresponding to a stream stored
                     in Sentenai.
           eid    -- A unique ID corresponding to an event stored within
                     the stream.
        """
        url = self.build_url(stream, eid)
        resp = self.session.delete(url)
        status_codes(resp)

    def get(self, stream, eid=None):
        """Get event or stream as JSON.

        Arguments:
           stream -- A stream object corresponding to a stream stored
                     in Sentenai.
           eid    -- A unique ID corresponding to an event stored within
                     the stream.
        """
        if eid:
            url = "/".join(
                [self.host, "streams", stream()['name'], "events", eid])
        else:
            url = "/".join([self.host, "streams", stream()['name']])

        resp = self.session.get(url)

        if resp.status_code == 404 and eid is not None:
            raise NotFound(
                'The event at "/streams/{}/events/{}" '
                'does not exist'.format(stream()['name'], eid))
        elif resp.status_code == 404:
            raise NotFound(
                'The stream at "/streams/{}" '
                'does not exist'.format(stream()['name'], eid))
        else:
            status_codes(resp)

        if eid is not None:
            return {
                'id': resp.headers['location'],
                'ts': resp.headers['timestamp'],
                'event': resp.json()}
        else:
            return resp.json()
<<<<<<< HEAD


    def stats(self, stream, field, start=None, end=None):
        """Get stats for a given field in a stream.

           Arguments:
           stream -- A stream object corresponding to a stream stored in Sentenai.
           field  -- A dotted field name for a numeric field in the stream.
           start  -- Optional argument indicating start time in stream for calculations.
           end    -- Optional argument indicating end time in stream for calculations.
        """
        args = {}
        if start: args['start'] = start.isoformat() + ("Z" if not start.tzinfo else "")
        if end: args['end'] = end.isoformat() + ("Z" if not end.tzinfo else "")

        url = "/".join([self.host, "streams", stream()['name'], "fields", field, "stats"])

        resp = self.session.get(url, params=args)

        if resp.status_code == 404:
            raise NotFound('The field at "/streams/{}/fields/{}" does not exist'.format(stream()['name'], field))
        else:
            status_codes(resp)

        return resp.json()

=======
>>>>>>> 4e589996

    def put(self, stream, event, id=None, timestamp=None):
        """Put a new event into a stream.

        Arguments:
           stream    -- A stream object corresponding to a stream stored
                        in Sentenai.
           event     -- A JSON-serializable dictionary containing an
                        event's data
           id        -- A user-specified id for the event that is unique to
                        this stream (optional)
           timestamp -- A user-specified datetime object representing the
                        time of the event. (optional)
        """
<<<<<<< HEAD
        headers = {'content-type': 'application/json'}
=======
        headers = {
            'content-type': 'application/json',
            'auth-key': self.auth_key
        }
>>>>>>> 4e589996
        jd = event

        if timestamp:
            headers['timestamp'] = iso8601(timestamp)

        if id:
<<<<<<< HEAD
            url = '{host}/streams/{sid}/events/{eid}'.format(sid=stream()['name'], host=self.host, eid=id)
            resp = self.session.put(url, json=jd, headers=headers)

=======
            url = '{host}/streams/{sid}/events/{eid}'.format(
                sid=stream()['name'], host=self.host, eid=id
            )
            resp = requests.put(url, json=jd, headers=headers)
>>>>>>> 4e589996
            if resp.status_code not in [200, 201]:
                status_codes(resp)
            else:
                return id
        else:
<<<<<<< HEAD
            url = '{host}/streams/{sid}/events'.format(sid=stream._name, host=self.host)
            resp = self.session.post(url, json=jd, headers=headers)
=======
            url = '{host}/streams/{sid}/events'.format(
                sid=stream._name, host=self.host
            )
            resp = requests.post(url, json=jd, headers=headers)
>>>>>>> 4e589996
            if resp.status_code in [200, 201]:
                return resp.headers['location']
            else:
                status_codes(resp)
                raise APIError(resp)

    def streams(self, name=None, meta={}):
        """Get list of available streams.

        Optionally, parameters may be supplied to enable searching
        for stream subsets.

        Arguments:
           name -- A regular expression pattern to search names for
           meta -- A dictionary of key/value pairs to match from stream
                   metadata
        """
        url = "/".join([self.host, "streams"])
        resp = self.session.get(url)
        status_codes(resp)

        def filtered(s):
            f = True
            if name:
                f = bool(re.search(name, s['name']))
            for k, v in meta.items():
                f = f and s.get('meta', {}).get(k) == v
            return f

        try:
            return [stream(**v) for v in resp.json() if filtered(v)]
        except:
            raise SentenaiException("Something went wrong")

    def destroy(self, stream):
        """Delete stream.

        Argument:
           stream -- A stream object corresponding to a stream stored
                     in Sentenai.
        """
        url = "/".join([self.host, "streams", stream()['name']])
        headers = {'auth-key': self.auth_key}
        resp = requests.delete(url, headers=headers)
        status_codes(resp)
        return None

    def range(self, stream, start, end):
        """Get all stream events between start (inclusive) and end (exclusive).

        Arguments:
           stream -- A stream object corresponding to a stream stored
                     in Sentenai.
           start -- A datetime object representing the start of the requested
                    time range.
           end -- A datetime object representing the end of the requested
                  time range.

           Result:
           A time ordered list of all events in a stream from `start` to `end`
        """
<<<<<<< HEAD
        url = "/".join([self.host, "streams", stream()['name'], "start", iso8601(start), "end", iso8601(end)])
        resp = self.session.get(url)
        status_codes(resp)
=======
        url = "/".join(
            [self.host, "streams",
             stream()['name'],
             "events",
             iso8601(start),
             iso8601(end)]
        )
        headers = {'auth-key': self.auth_key}
        resp = requests.get(url, headers=headers)
        status_codes(resp.status_code)
>>>>>>> 4e589996
        return [json.loads(line) for line in resp.text.splitlines()]

    def query(self, query, returning=None, limit=None):
        """Execute a flare query.

        Arguments:
           query     -- A query object created via the `select` function.
           limit     -- A limit to the number of result spans returned.
           returning -- An optional dictionary object mapping streams to
                        projections. Each projection is a JSON-serializable
                        dictionary where each value is either a literal
                        (int, bool, float, str) or an EventPath `V.foo`
                        that corresponds to an existing path within the
                        stream's events.
                        example returning dictionary:
                        >>> bos = stream("weather")
                        >>> returning = {
                                bos : {
                                    'high': V.temperatureMax,
                                    'low': V.temperatureMin,
                                    'ccc': {
                                        'foo': 534.2,
                                        'bar': "hello, world!"
                                    }
                                }
                            }
        """
        return Cursor(self, query, returning, limit)


    def fields(self, s):
        if isinstance(s, Stream):
            url = "/".join([self.host, "streams", s['name'], "fields"])
            resp = self.session.get(url)
            return resp.json()
        else:
            raise SentenaiException("Must be called on stream")

    def values(self, s):
        if isinstance(s, Stream):
            url = "/".join([self.host, "streams", s['name'], "values"])
            resp = self.session.get(url)
            return resp.json()
        else:
            raise SentenaiException("Must be called on stream")

    def newest(self, s):
        if isinstance(s, Stream):
            url = "/".join([self.host, "streams", s['name'], "newest"])
            resp = self.session.get(url)
            return {
                    "event": resp.json(),
                    "ts": cts(resp.headers['Timestamp']),
                    "id": resp.headers['Location']
            }
        else:
            raise SentenaiException("Must be called on stream")


    def oldest(self, s):
        if isinstance(s, Stream):
            url = "/".join([self.host, "streams", s['name'], "oldest"])
            resp = self.session.get(url)
            return {
                    "event": resp.json(),
                    "ts": cts(resp.headers['Timestamp']),
                    "id": resp.headers['Location']
            }
        else:
            raise SentenaiException("Must be called on stream")

<<<<<<< HEAD


class Cursor(object):
    def __init__(self, client, query, returning=None, limit=None):
        self.client = client
        self.query = query
        self.returning = returning
        self.limit = limit
        self.headers = {'content-type': 'application/json', 'auth-key': client.auth_key}

        url = '{0}/query'.format(client.host)
=======
class FlareResult(object):
    """A Flare Result object."""

    def __init__(self, c, q, spans, ret=None):
        """Initialize the FlareResult.

        Arguments:
            c -- A Sentenai client object.
            q -- A query object.
            spans -- A list of found spans.
            ret -- An optional dictionary object mapping streams to
                    projections. Each projection is a JSON-serializable
                    dictionary where each value is either a literal
                    (int, bool, float, str) or an EventPath `V.foo`
                    that corresponds to an existing path within the
                    stream's events.
                    example returning dictionary:
                    >>> bos = stream("weather")
                    >>> returning = {
                            bos : {
                            'high': V.temperatureMax,
                                'low': V.temperatureMin,
                                'ccc': {
                                    'foo': 534.2,
                                    'bar': "hello, world!"
                                }
                            }
                        }
        """
        self._client = c
        self._query = q
        self._spans = spans
        self._data = None
        self._window = None
        self._returning = ret

    def spans(self):
        """Get spans in the FlareResult."""
        r = []
        for x in self._spans:
            r.append({'start': cts(x['start']), 'end': cts(x['end'])})
        return r

    def stats(self):
        """Descriptive statistics on Flare results.

        Returns:
            stats -- A dictionary of statistics about the query result
                     {
                        'count': Number of spans returned
                        'min': The length of the shortest span returned
                        'max': The length of the longest span returned
                        'median': The median span length of results
                        'mean': The mean span length returned
                     }

        """
        deltas = []
        for sp in self._spans:
            s = cts(sp['start'])
            e = cts(sp['end'])
            deltas.append(e - s)
>>>>>>> 4e589996

        r = handle(requests.post(url, json=ast(query, returning), headers=self.headers))
        self.query_id = r.headers['location']
        self.pool = self._pool()

<<<<<<< HEAD

    def __len__(self):
        return len(self.spans())
=======
        mean = (sum([3600 * 24 * d.days + d.seconds for d in deltas]) /
                float(len(deltas)))
        return {
            'min': min(deltas),
            'max': max(deltas),
            'mean': timedelta(seconds=mean),
            'median': sorted(deltas)[len(deltas) // 2],
            'count': len(deltas),
        }

    def json(self):
        """Return query results as a JSON string.

        Returns:
            json_data -- A JSON string of query results.
                         [{
                            'start': The start timestamp of the span,
                            'end': The end timestamp of the span,
                            'streams': [
                                {
                                    'stream': stream name,
                                    'events': [list of matching events]
                                }
                            ]
                         },
                          ...]
        """
        if not self._data:
            self._events()
        return json.dumps(self._data, default=dts, indent=4)

    def window(self, width=None, align=CENTER):
        """Normalize query results to a single width.

        TODO: Write an explanation in plainer english what this means and
        add some examples.

        Arguments:
            width -- The width of the window to normalize results to
            align -- Align each span to the LEFT, RIGHT, or CENTER of the
                     time index.
        """
        if width is None:
            self._window = None
        else:
            self._window = (width, align)
>>>>>>> 4e589996


    def _pool(self):
        sl = len(self.spans())
        return ThreadPool(16 if sl > 16 else sl) if sl else None

<<<<<<< HEAD

    def _slice(self, cursor, start, end, max_retries=3):
=======
    def _events(self):
        """Create a data dictionary containing all events in the result.

        This method uses multiple threads to iterate through query results
        and populate a data attribute with individual events returned
        from the Sentenai query.
        """
        pool = ThreadPool(8)
        try:
            self._data = pool.map(
                lambda span: self._slice(cts(span['start']),
                                         cts(span['end']),
                                         span['cursor']),
                self._spans)
            return self._data
        finally:
            pool.close()

    def _slice(self, s, e, c):
        """Slice a set of spans and events.

        TODO: rename the args to not be a single letter. Add descriptions

        Arguments:
            s --
            e --
            c --
        """
        if self._window is not None:
            if self._window[1] == LEFT:
                s_ = s
                e_ = s + self._window[0]
            elif self._window[1] == RIGHT:
                s_ = e - self._window[0]
                e_ = e
            else:
                midpoint = cts(s) + (cts(e) - cts(s)) / 2
                s_ = midpoint - self._window[0] / 2
                e_ = midpoint + self._window[0] / 2

            c = "{}+{:%Y-%m-%dT%H:%M:%S}Z+{:%Y-%m-%dT%H:%M:%S}Z".format(
                c.split("+", 1)[0], s_, e_)

        headers = {
            'content-type': 'application/json',
            'auth-key': self._client.auth_key
        }
>>>>>>> 4e589996
        streams = {}
        retries = 0
        c = "{}+{}Z+{}Z".format(cursor.split("+")[0], start.replace(tzinfo=None).isoformat(), end.replace(tzinfo=None).isoformat())

        while c is not None:
<<<<<<< HEAD
            url = '{host}/query/{cursor}/events'.format(host=self.client.host, cursor=c)
            resp = self.client.session.get(url)
=======
            url = '{host}/query/{cursor}'.format(
                host=self._client.host, cursor=c)
            resp = requests.get(url, headers=headers)
>>>>>>> 4e589996

            if not resp.ok and retries >= max_retries:
                print(resp)
                raise Exception("failed to get cursor")
            elif not resp.ok:
                retries += 1
                continue
            else:
                retries = 0
                c = resp.headers.get('cursor')
                data = resp.json()

<<<<<<< HEAD
                # set up stream dict
=======
                # using stream_obj var name to avoid clashing with imported
                # stream function from flare.py
                # initialize stream if it doesn't exist already
>>>>>>> 4e589996
                for sid, stream_obj in data['streams'].items():
                    if sid not in streams:
                        streams[sid] = {'stream': stream_obj, 'events': []}

                # process each event
                for event in data['events']:
                    events = streams[event['stream']]['events']
                    ss = streams[event['stream']]['stream']
<<<<<<< HEAD
=======
                    if self._returning is not None and ss in self._returning.keys():  # NOQA
                        evt = {}
                        for key, pth in self._returning[ss].items():
                            evt[key] = event['event']
                            for sg in pth:
                                evt[key] = evt[key][sg]
                        event['event'] = evt
>>>>>>> 4e589996
                    del event['stream']
                    events.append(event)
        return {'start': start, 'end': end, 'streams': list(streams.values())}

<<<<<<< HEAD
=======
        return {'start': s, 'end': e, 'streams': streams.values()}

    def dataframe(self, only=None):
        """Return query results as a Pandas dataframe.

        Query results are returned as a dataframe with four index columns
        whose names are denoted with a `.`.

        .ts -- the datetime of the event
        .steam -- the stream the event came from
        .span -- the index of the span the event was found in
        .delta -- the timedelta from start of the span to this event

        The remaining columns of the dataframe are those specified by the
        user in the original query.

        Note: if multiple streams were queried, this function returns a
        a dictionary of dataframes where keys are the name of the stream and
        the frames are the values.

        Arguments:
            only -- Optional only return results from a provided stream name.

        Returns:
            data -- a Pandas dataframe with query results or a dictionary of
                    dataframes, one for each stream queried.
        """
        if not self._data:
            self._events()

        data = self._data
        output = {}
>>>>>>> 4e589996

    def json(self):
        """Get json representation of exact query results."""
        self.spans()
        pool = self.pool
        if not pool:
            return json.dumps([])
        try:
            data = pool.map(lambda s: self._slice(s['cursor'], s.get('start') or datetime.min, s.get('end') or datetime.max), self._spans)
            return json.dumps(data, default=dts, indent=4)
        finally:
            pool.close()


    def spans(self, refresh=False):
        """Get list of spans of time when query conditions are true."""
        if refresh or not hasattr(self, "_spans"):
            spans = []
            cid = self.query_id
            while cid:
                if self.limit is None:
                    url = '{0}/query/{1}/spans'.format(self.client.host, cid)
                else:
                    url = '{0}/query/{1}/spans?limit={2}'.format(self.client.host, cid, self.limit)
                r = handle(self.client.session.get(url, headers=self.headers)).json()

                for s in r['spans']:
                    if 'start' in s and s['start']:
                        s['start'] = cts(s['start'])
                    #else:
                    #    s['start'] = datetime.min
                    if 'end' in s and s['end']:
                        s['end'] = cts(s['end'])
                    #else:
                    #    s['end'] = datetime.max
                spans.extend(r['spans'])

                cid = r.get('cursor')
                if self.limit and spans >= self.limit:
                    break
            self._spans = spans
        sps = []
        for x in self._spans:
            z = {}
            if 'start' in x:
                z['start'] = x['start']
            if 'end' in x:
                z['end'] = x['end']
            sps.append(z)
        return sps

<<<<<<< HEAD

    def stats(self):
        """Get time-based statistics about query results."""
        self.spans()
        deltas = [sp['end'] - sp['start'] for sp in self._spans if sp.get('start') and sp.get('end')]

        if not len(deltas):
            return {}

        mean = sum([3600*24*d.days + d.seconds for d in deltas])/float(len(deltas))
        return {
            'min': min(deltas),
            'max': max(deltas),
            'mean': timedelta(seconds=mean),
            'median': sorted(deltas)[len(deltas)//2],
            'count': len(deltas),
        }


    def dataset(self, window=None, align=CENTER, freq=None):
        """
        The `dataset` method returns the event data from a query.
        It's return type is a "FrameGroup" which can wrap multiple
        dataframes with different shapes. The optional `window` variable
        allows us to specify a window size for each returned slice of
        stream data. The query result can optionally be aligned to the
        LEFT or RIGHT side of the window using the `align` variable. It
        defaults to `CENTER`. When multiple streams have different sample
        rates, it can be handy to specify a `freq` to use. This will engage
        the forward filling capabilities of Pandas to normalize the dataframes.
        """
=======
            dd = []
            for x in data:
                for s in x['streams']:
                    if s['stream'] == st:
                        dd.append(s['events'])
                        break

            out = []
            for i, sp in enumerate(dd):
                out_sp = []
                if sp:
                    t0 = cts(sp[0]['ts'])
                for evt in sp:
                    if evt is None:
                        continue
                    ts = cts(evt['ts'])
                    o = {
                        '.stream': st,
                        '.span': i,
                        '.ts': ts,
                        '.delta': ts - t0
                    }

                    for k, v in evt['event'].items():
                        o[k] = v
                    out_sp.append(o)

                if len(out_sp) > 0:
                    df = json_normalize(out_sp)
                    df.set_index(['.ts', '.stream', '.span', '.delta'],
                                 inplace=True)
                    out.append(df)
            output[str(st)] = pd.concat(out)
        if only and isinstance(only, Stream):
            return output[str(only._name)]
        elif only:
            return output[only]
        else:
            return output

    def _mIdx(self, df):  # NOQA
        """Create a multi-index from a dataframe.

        Unused, but we should give the option of multiindexing.
        """
        midx = pd.MultiIndex.from_tuples(
            zip(df['.span'], df['.ts'], df['.span']),
            names=['.span', '.ts', '.span'])

        # FIXME: idx_names is undefined
        # return df.set_index(midx).drop(idx_names, axis=1)
        return midx
>>>>>>> 4e589996

        if isinstance(window, Delta):
            window = window.timedelta

        def win(cursor, start=datetime.min, end=datetime.max):
            start = start or datetime.min
            end = end or datetime.max
            if window == None:
                return (cursor, start, end)
            if align == LEFT:
                return (cursor, start, start + window)
            elif align == RIGHT:
                return (cursor, end - window, end)
            else:
                mp = start + (end - start) / 2
                w = window / 2
                return (cursor, mp - w, mp + w)

        def iterator(inverted):
            self.spans()
            if not inverted:
                spans = self._spans
            elif self._spans:
                spans = [(datetime.min, self._spans[0][0])]
                for (t0,t1), (u0, u1) in zip(self._spans, self._spans[1:]):
                    spans.append((t1, u0))
            else:
                spans = []

            pool = self._pool()
            for data in pool.map(lambda s: self._slice(*s), [win(**sp) for sp in spans]):
                fr = df(sp, data)
                for s in fr.keys():
                    if fr[s].empty:
                        del fr[s]

                if freq:
                    fr = {k: fr[k].set_index(keys=['.ts'])
                                  .resample(freq).ffill()
                                  .reset_index()
                                  for k in fr}


                for s in fr.keys():
                    fr[s] = fr[s].set_index(keys=['.ts'])
                    fr[s].rename(columns={k: s + ":" + k for k in fr[s].columns}, inplace=True)

                if len(fr.keys()) > 1:
                    to_join = list(fr.values())
                    dff = pd.DataFrame.join(to_join[0], to_join[1:], how="outer").reset_index()
                elif fr:
                    dff = list(fr.values())[0].reset_index()
                else:
                    dff = pd.DataFrame()

                yield dff

        return FrameGroup(iterator)


    def sliding(self, lookback, horizon, slide, freq):
        if isinstance(lookback, Delta):
            lookback = lookback.timedelta
        if isinstance(horizon, Delta):
            horizon = horizon.timedelta
        if isinstance(slide, Delta):
            slide = slide.timedelta

        def slides(start, end):
            cslide = timedelta(0)
            while start + lookback + cslide <= end:
                yield (start + cslide, start + cslide + lookback + horizon)
                cslide += slide

        def shape(inverted):
            self.spans()
            if not inverted:
                spans = self._spans
            elif self._spans:
                spans = [{'cursor': self._spans[0]['cursor'], 'start': "1900-01-01T00:00:00Z", 'end': self._spans[0]['start']}]
                for t0, t1 in zip(self._spans, self._spans[1:]):
                    spans.append({'cursor': t0['cursor'], 'start': t0['end'], 'end': t1['start']})
            rows = 0
            for sp in spans:
                rows += len([x for x in slides(sp['start'], sp['end'])])
            return (rows, len(pd.date_range(t0, t1, freq=freq, closed='right')))

        def iterator(inverted):
            self.spans()
            if not inverted:
                spans = self._spans
            elif self._spans:
                if 'start' in self._spans[0]:
                    spans = [{'cursor': self._spans[0]['cursor'], 'start': "1900-01-01T00:00:00Z", 'end': self._spans[0]['start']}]
                else:
                    spans = []
                for t0, t1 in zip(self._spans, self._spans[1:]):
                    spans.append({'cursor': t0['cursor'], 'start': t0.get('end', datetime.max), 'end': t1.get('start', datetime.min)})
            else:
                spans = []
            for sp in spans:
                start, end, cur = sp.get('start', datetime.min), sp.get('end', datetime.max), sp['cursor']
                data = self._slice(cur, start, end + horizon)
                fr = df(sp, data)
                fr = {k: fr[k].set_index(keys=['.ts'])
                              .resample(freq).ffill()
                              .reset_index()
                              for k in fr}
                fts = max(fr[k]['.ts'][0] for k in fr)
                lts = min(fr[k]['.ts'][-1] for k in fr) + timedelta(seconds=1)

                for s in fr.keys():
                    fr[s] = fr[s].set_index(keys=['.ts'])
                    fr[s].rename(columns={k: s + ":" + k for k in fr[s].columns}, inplace=True)

                if len(fr.keys()) > 1:
                    to_join = list(fr.values())
                    dff = pd.DataFrame.join(to_join[0], to_join[1:], how="outer").reset_index()
                else:
                    dff = list(fr.values())[0].reset_index()

<<<<<<< HEAD
                for t0, t1 in slides(fts, lts):
                    p = dff[(dff['.ts'] >= t0) & (dff['.ts'] < t1)]
                    if len(p) == len(pd.date_range(t0, t1, freq=freq, closed='right')):
                        yield p

        return FrameGroup(iterator)



class FrameGroup(object):
    def __init__(self, iterator, inverted=False):
        self.iterator = iterator
        self.inverted = inverted

    def inverse(self):
        """
        Return an inverted FrameGroup, by selecting
        the times between the start and end of found
        patterns.
        """
        return FrameGroup(self.iterator, inverted=True)
=======
class FlareCursor(object):
    """A FlareCursor object to iterate through FlareResults."""

    def __init__(self, c, q, r, limit=None):
        """Initialize the cursor.

        TODO: Change these names to not be one letter and define them.

        Arguments:
            c --
            q --
            r --
            limit --
        """
        self._client = c
        self._query = q
        self._returning = r
        self._limit = limit

    def __str__(self):
        """Return a string representation of the FlareCursor."""
        return str(self._query)

    def __call__(self):
        """Call the FlareCursor."""
        return FlareResult(
            self._client, self._query,
            self._execute(self._query),
            self._returning
        )

    def _execute(self, query):
        """Send a request to the Sentenai API to execute a query.

        Arguments:
            query -- a Flare query to execute.
        """
        headers = {
            'content-type': 'application/json',
            'auth-key': self._client.auth_key
        }

        # POST a query
        if self._limit is None:
            url = '{host}/query'.format(host=self._client.host)
        else:
            url = '{host}/query?limit={limit}'.format(
                host=self._client.host,
                limit=self._limit)

        q = query()
        if self._returning:
            q['projections'] = {'explicit': []}
            for s, v in self._returning.items():
                if not isinstance(s, Stream):
                    raise FlareSyntaxError(
                        "returning dict top-level keys must be streams.")
                nd = {}
                if v is True:
                    q['projections']['explicit'].append(
                        {'stream': s(), 'projection': "default"})
                else:
                    q['projections']['explicit'].append(
                        {'stream': s(), 'projection': nd})

                    l = [(v, nd)]
                    while l:
                        old, new = l.pop(0)
                        for k, v in old.items():
                            if isinstance(v, EventPath):
                                z = v()
                                new[k] = [{'var': z['path'][1:]}]
                            elif isinstance(v, float):
                                new[k] = [{'lit': {'val': v, 'type': 'double'}}]  # NOQA
                            elif isinstance(v, int):
                                new[k] = [{'lit': {'val': v, 'type': 'int'}}]
                            elif isinstance(v, str):
                                new[k] = [{'lit': {'val': v, 'type': 'string'}}]  # NOQA
                            elif isinstance(v, bool):
                                new[k] = [{'lit': {'val': v, 'type': 'bool'}}]
                            elif isinstance(v, dict):
                                new[k] = {}
                                l.append((v, new[k]))
                            else:
                                raise FlareSyntaxError(
                                    "%s: %s is unsupported." % (k, v.__class__))  # NOQA

        resp = requests.post(url, json=q, headers=headers)
        # print("finding spans took:", time.time() - a)

        # handle bad status codes
        if resp.status_code == 401:
            raise AuthenticationError("Invalid API Key")
        elif resp.status_code == 400:
            raise FlareSyntaxError
        elif resp.status_code >= 500:
            raise SentenaiException("Something went wrong.")
        elif resp.status_code != 200:
            raise Exception(resp.status_code)
>>>>>>> 4e589996

    def dataframes(self, *columns, **kwargs):
        """
        Return a generator of dataframes with one dataframe per
        found result.
        """
        drop_prefixes = kwargs.get('drop_stream_names', False)
        def cname(stream, path):
            return "{}:{}".format(stream['name'], ".".join(path[1:]))

        for df in self.iterator(self.inverted):
            if drop_prefixes:
                # TODO: Figure out what needs to happen if names overlap
                z = df[[cname(**p()) if p != ".ts" else p for p in columns]].copy() if columns else df.copy()
                z.rename(columns={k: k.split(":", 1)[1] for k in z.columns if ":" in k}, inplace=True)
                yield z
            else:
                yield df[[cname(**p()) for p in columns]] if columns else df

    def tensor(self, *columns, **kwargs):
        return np.stack(self.dataframes(*columns, **kwargs))

    def dataframe(self, *columns, **kwargs):
        if columns:
            columns = [".ts"] + list(columns)
        dfs = []
        for i, df in enumerate(self.dataframes(*columns, **kwargs)):
            if not df.empty:
                df = df.copy()
                df['.span'] = i
                df['.delta'] = df['.ts'].apply(lambda ts: ts - df['.ts'][0])
                dfs.append(df)
        if dfs:
            rdf = pd.concat(dfs)
            rdf.set_index(['.ts', '.span', '.delta'], inplace=True)
            return rdf
        else:
<<<<<<< HEAD
            return pd.DataFrame()


    def CArray(self, hd5file, group, name, *columns):
        import tables
        t = self.tensor(*columns)
        t.shape
        ds = hd5file.createCArray(group, name, tables.Atom.from_dtype(t.dtype), t.shape)
        ds[:] = t
        hd5file.flush()
        return ds


def df(span, data):
    t0 = span.get('start', datetime.min)
    dfs = {}
    for s in data['streams']:
        events = []
        for event in s['events']:
            evt = event['event']
            #evt['.id'] = event['id']
            evt['.ts'] = cts(event['ts'])
            #evt['.delta'] = t0 - cts(event['ts'])
            events.append(evt)
        dfs[s['stream']] = json_normalize(events)
    return dfs
=======
            return data


def is_nonempty_str(s):
    """Check if a string is non-empty.

    Returns:
        True if the string is non-empty, False otherwise.
    """
    isNEstr = isinstance(s, str) and not (s == '')  # NOQA
    try:
        isNEuni = isinstance(s, unicode) and not (s == u'')  # NOQA
        return isNEstr or isNEuni
    except:
        return isNEstr

>>>>>>> 4e589996

def build_url(host, stream, eid=None):
    """Build a url for the Sentenai API.

    Arguments:
        stream -- a stream object.
        eid -- an optional event id.

    Returns:
        url -- a URL for the Sentenai API endpoint to query a stream or event
    """
    if not isinstance(stream, Stream):
        raise TypeError("stream argument must be of type sentenai.Stream")

    if not is_nonempty_str(eid):
        raise TypeError("eid argument must be a non-empty string")

    def with_quoter(s):
        try:
            return quote(s)
        except:
            return quote(s.encode('utf-8', 'ignore'))

    url = [host, "streams", with_quoter(stream()['name'])]
    events = [] if eid is None else ["events", with_quoter(eid)]
    return "/".join(url + events)<|MERGE_RESOLUTION|>--- conflicted
+++ resolved
@@ -10,7 +10,6 @@
 from multiprocessing.pool import ThreadPool
 from functools import partial
 
-<<<<<<< HEAD
 from sentenai.exceptions import *
 from sentenai.exceptions import handle
 from sentenai.utils import *
@@ -21,14 +20,6 @@
     from Queue import Queue
 else:
     from queue import Queue
-=======
-from sentenai.exceptions import (
-    AuthenticationError, FlareSyntaxError,
-    NotFound, SentenaiException, status_codes
-)
-from sentenai.utils import cts, dts, iso8601, LEFT, CENTER, RIGHT
-from sentenai.flare import EventPath, Stream, stream
->>>>>>> 4e589996
 
 try:
     from urllib.parse import quote
@@ -97,21 +88,14 @@
 
 
 class Sentenai(object):
-<<<<<<< HEAD
     def __init__(self, auth_key="", host="https://api.sentenai.com"):
-=======
-    """A Sentenai client object.
-
-    The client object handles all requests to the Sentenai API.
-    """
-
-    def __init__(self, auth_key=""):
         """Initialize a Sentenai client.
 
+        The client object handles all requests to the Sentenai API.
+
         Arguments:
             auth_key -- a Sentenai API auth key
         """
->>>>>>> 4e589996
         self.auth_key = auth_key
         self.host = host
         self.build_url = partial(build_url, self.host)
@@ -179,8 +163,6 @@
                 'event': resp.json()}
         else:
             return resp.json()
-<<<<<<< HEAD
-
 
     def stats(self, stream, field, start=None, end=None):
         """Get stats for a given field in a stream.
@@ -205,9 +187,6 @@
             status_codes(resp)
 
         return resp.json()
-
-=======
->>>>>>> 4e589996
 
     def put(self, stream, event, id=None, timestamp=None):
         """Put a new event into a stream.
@@ -222,44 +201,28 @@
            timestamp -- A user-specified datetime object representing the
                         time of the event. (optional)
         """
-<<<<<<< HEAD
-        headers = {'content-type': 'application/json'}
-=======
         headers = {
-            'content-type': 'application/json',
-            'auth-key': self.auth_key
+            'content-type': 'application/json'
         }
->>>>>>> 4e589996
         jd = event
 
         if timestamp:
             headers['timestamp'] = iso8601(timestamp)
 
         if id:
-<<<<<<< HEAD
-            url = '{host}/streams/{sid}/events/{eid}'.format(sid=stream()['name'], host=self.host, eid=id)
-            resp = self.session.put(url, json=jd, headers=headers)
-
-=======
             url = '{host}/streams/{sid}/events/{eid}'.format(
                 sid=stream()['name'], host=self.host, eid=id
             )
-            resp = requests.put(url, json=jd, headers=headers)
->>>>>>> 4e589996
+            resp = self.session.put(url, json=jd, headers=headers)
             if resp.status_code not in [200, 201]:
                 status_codes(resp)
             else:
                 return id
         else:
-<<<<<<< HEAD
-            url = '{host}/streams/{sid}/events'.format(sid=stream._name, host=self.host)
-            resp = self.session.post(url, json=jd, headers=headers)
-=======
             url = '{host}/streams/{sid}/events'.format(
                 sid=stream._name, host=self.host
             )
-            resp = requests.post(url, json=jd, headers=headers)
->>>>>>> 4e589996
+            resp = self.session.post(url, json=jd, headers=headers)
             if resp.status_code in [200, 201]:
                 return resp.headers['location']
             else:
@@ -313,19 +276,14 @@
         Arguments:
            stream -- A stream object corresponding to a stream stored
                      in Sentenai.
-           start -- A datetime object representing the start of the requested
-                    time range.
-           end -- A datetime object representing the end of the requested
-                  time range.
+           start  -- A datetime object representing the start of the requested
+                     time range.
+           end    -- A datetime object representing the end of the requested
+                     time range.
 
            Result:
            A time ordered list of all events in a stream from `start` to `end`
         """
-<<<<<<< HEAD
-        url = "/".join([self.host, "streams", stream()['name'], "start", iso8601(start), "end", iso8601(end)])
-        resp = self.session.get(url)
-        status_codes(resp)
-=======
         url = "/".join(
             [self.host, "streams",
              stream()['name'],
@@ -333,10 +291,8 @@
              iso8601(start),
              iso8601(end)]
         )
-        headers = {'auth-key': self.auth_key}
-        resp = requests.get(url, headers=headers)
-        status_codes(resp.status_code)
->>>>>>> 4e589996
+        resp = self.session.get(url)
+        status_codes(resp)
         return [json.loads(line) for line in resp.text.splitlines()]
 
     def query(self, query, returning=None, limit=None):
@@ -408,8 +364,6 @@
         else:
             raise SentenaiException("Must be called on stream")
 
-<<<<<<< HEAD
-
 
 class Cursor(object):
     def __init__(self, client, query, returning=None, limit=None):
@@ -420,89 +374,67 @@
         self.headers = {'content-type': 'application/json', 'auth-key': client.auth_key}
 
         url = '{0}/query'.format(client.host)
-=======
-class FlareResult(object):
-    """A Flare Result object."""
-
-    def __init__(self, c, q, spans, ret=None):
-        """Initialize the FlareResult.
-
-        Arguments:
-            c -- A Sentenai client object.
-            q -- A query object.
-            spans -- A list of found spans.
-            ret -- An optional dictionary object mapping streams to
-                    projections. Each projection is a JSON-serializable
-                    dictionary where each value is either a literal
-                    (int, bool, float, str) or an EventPath `V.foo`
-                    that corresponds to an existing path within the
-                    stream's events.
-                    example returning dictionary:
-                    >>> bos = stream("weather")
-                    >>> returning = {
-                            bos : {
-                            'high': V.temperatureMax,
-                                'low': V.temperatureMin,
-                                'ccc': {
-                                    'foo': 534.2,
-                                    'bar': "hello, world!"
-                                }
-                            }
-                        }
-        """
-        self._client = c
-        self._query = q
-        self._spans = spans
-        self._data = None
-        self._window = None
-        self._returning = ret
-
-    def spans(self):
-        """Get spans in the FlareResult."""
-        r = []
-        for x in self._spans:
-            r.append({'start': cts(x['start']), 'end': cts(x['end'])})
-        return r
-
-    def stats(self):
-        """Descriptive statistics on Flare results.
-
-        Returns:
-            stats -- A dictionary of statistics about the query result
-                     {
-                        'count': Number of spans returned
-                        'min': The length of the shortest span returned
-                        'max': The length of the longest span returned
-                        'median': The median span length of results
-                        'mean': The mean span length returned
-                     }
-
-        """
-        deltas = []
-        for sp in self._spans:
-            s = cts(sp['start'])
-            e = cts(sp['end'])
-            deltas.append(e - s)
->>>>>>> 4e589996
 
         r = handle(requests.post(url, json=ast(query, returning), headers=self.headers))
         self.query_id = r.headers['location']
         self.pool = self._pool()
 
-<<<<<<< HEAD
 
     def __len__(self):
         return len(self.spans())
-=======
-        mean = (sum([3600 * 24 * d.days + d.seconds for d in deltas]) /
-                float(len(deltas)))
-        return {
-            'min': min(deltas),
-            'max': max(deltas),
-            'mean': timedelta(seconds=mean),
-            'median': sorted(deltas)[len(deltas) // 2],
-            'count': len(deltas),
-        }
+
+    def _pool(self):
+        sl = len(self.spans())
+        return ThreadPool(16 if sl > 16 else sl) if sl else None
+
+    def _slice(self, cursor, start, end, max_retries=3):
+        """Slice a set of spans and events.
+
+        TODO: Add descriptions
+
+        Arguments:
+            cursor      --
+            start       --
+            end         --
+            max_retries --
+        """
+        streams = {}
+        retries = 0
+        c = "{}+{}Z+{}Z".format(
+            cursor.split("+")[0],
+            start.replace(tzinfo=None).isoformat(),
+            end.replace(tzinfo=None).isoformat()
+        )
+
+        while c is not None:
+            url = '{host}/query/{cursor}/events'.format(host=self.client.host, cursor=c)
+            resp = self.client.session.get(url)
+
+            if not resp.ok and retries >= max_retries:
+                print(resp)
+                raise Exception("failed to get cursor")
+            elif not resp.ok:
+                retries += 1
+                continue
+            else:
+                retries = 0
+                c = resp.headers.get('cursor')
+                data = resp.json()
+
+                # using stream_obj var name to avoid clashing with imported
+                # stream function from flare.py
+                # initialize stream if it doesn't exist already
+                for sid, stream_obj in data['streams'].items():
+                    if sid not in streams:
+                        streams[sid] = {'stream': stream_obj, 'events': []}
+
+                # process each event
+                for event in data['events']:
+                    events = streams[event['stream']]['events']
+                    ss = streams[event['stream']]['stream']
+                    del event['stream']
+                    events.append(event)
+        return {'start': start, 'end': end, 'streams': list(streams.values())}
 
     def json(self):
         """Return query results as a JSON string.
@@ -521,176 +453,6 @@
                          },
                           ...]
         """
-        if not self._data:
-            self._events()
-        return json.dumps(self._data, default=dts, indent=4)
-
-    def window(self, width=None, align=CENTER):
-        """Normalize query results to a single width.
-
-        TODO: Write an explanation in plainer english what this means and
-        add some examples.
-
-        Arguments:
-            width -- The width of the window to normalize results to
-            align -- Align each span to the LEFT, RIGHT, or CENTER of the
-                     time index.
-        """
-        if width is None:
-            self._window = None
-        else:
-            self._window = (width, align)
->>>>>>> 4e589996
-
-
-    def _pool(self):
-        sl = len(self.spans())
-        return ThreadPool(16 if sl > 16 else sl) if sl else None
-
-<<<<<<< HEAD
-
-    def _slice(self, cursor, start, end, max_retries=3):
-=======
-    def _events(self):
-        """Create a data dictionary containing all events in the result.
-
-        This method uses multiple threads to iterate through query results
-        and populate a data attribute with individual events returned
-        from the Sentenai query.
-        """
-        pool = ThreadPool(8)
-        try:
-            self._data = pool.map(
-                lambda span: self._slice(cts(span['start']),
-                                         cts(span['end']),
-                                         span['cursor']),
-                self._spans)
-            return self._data
-        finally:
-            pool.close()
-
-    def _slice(self, s, e, c):
-        """Slice a set of spans and events.
-
-        TODO: rename the args to not be a single letter. Add descriptions
-
-        Arguments:
-            s --
-            e --
-            c --
-        """
-        if self._window is not None:
-            if self._window[1] == LEFT:
-                s_ = s
-                e_ = s + self._window[0]
-            elif self._window[1] == RIGHT:
-                s_ = e - self._window[0]
-                e_ = e
-            else:
-                midpoint = cts(s) + (cts(e) - cts(s)) / 2
-                s_ = midpoint - self._window[0] / 2
-                e_ = midpoint + self._window[0] / 2
-
-            c = "{}+{:%Y-%m-%dT%H:%M:%S}Z+{:%Y-%m-%dT%H:%M:%S}Z".format(
-                c.split("+", 1)[0], s_, e_)
-
-        headers = {
-            'content-type': 'application/json',
-            'auth-key': self._client.auth_key
-        }
->>>>>>> 4e589996
-        streams = {}
-        retries = 0
-        c = "{}+{}Z+{}Z".format(cursor.split("+")[0], start.replace(tzinfo=None).isoformat(), end.replace(tzinfo=None).isoformat())
-
-        while c is not None:
-<<<<<<< HEAD
-            url = '{host}/query/{cursor}/events'.format(host=self.client.host, cursor=c)
-            resp = self.client.session.get(url)
-=======
-            url = '{host}/query/{cursor}'.format(
-                host=self._client.host, cursor=c)
-            resp = requests.get(url, headers=headers)
->>>>>>> 4e589996
-
-            if not resp.ok and retries >= max_retries:
-                print(resp)
-                raise Exception("failed to get cursor")
-            elif not resp.ok:
-                retries += 1
-                continue
-            else:
-                retries = 0
-                c = resp.headers.get('cursor')
-                data = resp.json()
-
-<<<<<<< HEAD
-                # set up stream dict
-=======
-                # using stream_obj var name to avoid clashing with imported
-                # stream function from flare.py
-                # initialize stream if it doesn't exist already
->>>>>>> 4e589996
-                for sid, stream_obj in data['streams'].items():
-                    if sid not in streams:
-                        streams[sid] = {'stream': stream_obj, 'events': []}
-
-                # process each event
-                for event in data['events']:
-                    events = streams[event['stream']]['events']
-                    ss = streams[event['stream']]['stream']
-<<<<<<< HEAD
-=======
-                    if self._returning is not None and ss in self._returning.keys():  # NOQA
-                        evt = {}
-                        for key, pth in self._returning[ss].items():
-                            evt[key] = event['event']
-                            for sg in pth:
-                                evt[key] = evt[key][sg]
-                        event['event'] = evt
->>>>>>> 4e589996
-                    del event['stream']
-                    events.append(event)
-        return {'start': start, 'end': end, 'streams': list(streams.values())}
-
-<<<<<<< HEAD
-=======
-        return {'start': s, 'end': e, 'streams': streams.values()}
-
-    def dataframe(self, only=None):
-        """Return query results as a Pandas dataframe.
-
-        Query results are returned as a dataframe with four index columns
-        whose names are denoted with a `.`.
-
-        .ts -- the datetime of the event
-        .steam -- the stream the event came from
-        .span -- the index of the span the event was found in
-        .delta -- the timedelta from start of the span to this event
-
-        The remaining columns of the dataframe are those specified by the
-        user in the original query.
-
-        Note: if multiple streams were queried, this function returns a
-        a dictionary of dataframes where keys are the name of the stream and
-        the frames are the values.
-
-        Arguments:
-            only -- Optional only return results from a provided stream name.
-
-        Returns:
-            data -- a Pandas dataframe with query results or a dictionary of
-                    dataframes, one for each stream queried.
-        """
-        if not self._data:
-            self._events()
-
-        data = self._data
-        output = {}
->>>>>>> 4e589996
-
-    def json(self):
-        """Get json representation of exact query results."""
         self.spans()
         pool = self.pool
         if not pool:
@@ -739,8 +501,6 @@
             sps.append(z)
         return sps
 
-<<<<<<< HEAD
-
     def stats(self):
         """Get time-based statistics about query results."""
         self.spans()
@@ -749,7 +509,7 @@
         if not len(deltas):
             return {}
 
-        mean = sum([3600*24*d.days + d.seconds for d in deltas])/float(len(deltas))
+        mean = sum([3600*24*d.days + d.seconds for d in deltas]) / float(len(deltas))
         return {
             'min': min(deltas),
             'max': max(deltas),
@@ -771,60 +531,6 @@
         rates, it can be handy to specify a `freq` to use. This will engage
         the forward filling capabilities of Pandas to normalize the dataframes.
         """
-=======
-            dd = []
-            for x in data:
-                for s in x['streams']:
-                    if s['stream'] == st:
-                        dd.append(s['events'])
-                        break
-
-            out = []
-            for i, sp in enumerate(dd):
-                out_sp = []
-                if sp:
-                    t0 = cts(sp[0]['ts'])
-                for evt in sp:
-                    if evt is None:
-                        continue
-                    ts = cts(evt['ts'])
-                    o = {
-                        '.stream': st,
-                        '.span': i,
-                        '.ts': ts,
-                        '.delta': ts - t0
-                    }
-
-                    for k, v in evt['event'].items():
-                        o[k] = v
-                    out_sp.append(o)
-
-                if len(out_sp) > 0:
-                    df = json_normalize(out_sp)
-                    df.set_index(['.ts', '.stream', '.span', '.delta'],
-                                 inplace=True)
-                    out.append(df)
-            output[str(st)] = pd.concat(out)
-        if only and isinstance(only, Stream):
-            return output[str(only._name)]
-        elif only:
-            return output[only]
-        else:
-            return output
-
-    def _mIdx(self, df):  # NOQA
-        """Create a multi-index from a dataframe.
-
-        Unused, but we should give the option of multiindexing.
-        """
-        midx = pd.MultiIndex.from_tuples(
-            zip(df['.span'], df['.ts'], df['.span']),
-            names=['.span', '.ts', '.span'])
-
-        # FIXME: idx_names is undefined
-        # return df.set_index(midx).drop(idx_names, axis=1)
-        return midx
->>>>>>> 4e589996
 
         if isinstance(window, Delta):
             window = window.timedelta
@@ -946,7 +652,6 @@
                 else:
                     dff = list(fr.values())[0].reset_index()
 
-<<<<<<< HEAD
                 for t0, t1 in slides(fts, lts):
                     p = dff[(dff['.ts'] >= t0) & (dff['.ts'] < t1)]
                     if len(p) == len(pd.date_range(t0, t1, freq=freq, closed='right')):
@@ -968,107 +673,6 @@
         patterns.
         """
         return FrameGroup(self.iterator, inverted=True)
-=======
-class FlareCursor(object):
-    """A FlareCursor object to iterate through FlareResults."""
-
-    def __init__(self, c, q, r, limit=None):
-        """Initialize the cursor.
-
-        TODO: Change these names to not be one letter and define them.
-
-        Arguments:
-            c --
-            q --
-            r --
-            limit --
-        """
-        self._client = c
-        self._query = q
-        self._returning = r
-        self._limit = limit
-
-    def __str__(self):
-        """Return a string representation of the FlareCursor."""
-        return str(self._query)
-
-    def __call__(self):
-        """Call the FlareCursor."""
-        return FlareResult(
-            self._client, self._query,
-            self._execute(self._query),
-            self._returning
-        )
-
-    def _execute(self, query):
-        """Send a request to the Sentenai API to execute a query.
-
-        Arguments:
-            query -- a Flare query to execute.
-        """
-        headers = {
-            'content-type': 'application/json',
-            'auth-key': self._client.auth_key
-        }
-
-        # POST a query
-        if self._limit is None:
-            url = '{host}/query'.format(host=self._client.host)
-        else:
-            url = '{host}/query?limit={limit}'.format(
-                host=self._client.host,
-                limit=self._limit)
-
-        q = query()
-        if self._returning:
-            q['projections'] = {'explicit': []}
-            for s, v in self._returning.items():
-                if not isinstance(s, Stream):
-                    raise FlareSyntaxError(
-                        "returning dict top-level keys must be streams.")
-                nd = {}
-                if v is True:
-                    q['projections']['explicit'].append(
-                        {'stream': s(), 'projection': "default"})
-                else:
-                    q['projections']['explicit'].append(
-                        {'stream': s(), 'projection': nd})
-
-                    l = [(v, nd)]
-                    while l:
-                        old, new = l.pop(0)
-                        for k, v in old.items():
-                            if isinstance(v, EventPath):
-                                z = v()
-                                new[k] = [{'var': z['path'][1:]}]
-                            elif isinstance(v, float):
-                                new[k] = [{'lit': {'val': v, 'type': 'double'}}]  # NOQA
-                            elif isinstance(v, int):
-                                new[k] = [{'lit': {'val': v, 'type': 'int'}}]
-                            elif isinstance(v, str):
-                                new[k] = [{'lit': {'val': v, 'type': 'string'}}]  # NOQA
-                            elif isinstance(v, bool):
-                                new[k] = [{'lit': {'val': v, 'type': 'bool'}}]
-                            elif isinstance(v, dict):
-                                new[k] = {}
-                                l.append((v, new[k]))
-                            else:
-                                raise FlareSyntaxError(
-                                    "%s: %s is unsupported." % (k, v.__class__))  # NOQA
-
-        resp = requests.post(url, json=q, headers=headers)
-        # print("finding spans took:", time.time() - a)
-
-        # handle bad status codes
-        if resp.status_code == 401:
-            raise AuthenticationError("Invalid API Key")
-        elif resp.status_code == 400:
-            raise FlareSyntaxError
-        elif resp.status_code >= 500:
-            raise SentenaiException("Something went wrong.")
-        elif resp.status_code != 200:
-            raise Exception(resp.status_code)
->>>>>>> 4e589996
 
     def dataframes(self, *columns, **kwargs):
         """
@@ -1092,6 +696,30 @@
         return np.stack(self.dataframes(*columns, **kwargs))
 
     def dataframe(self, *columns, **kwargs):
+        """Return query results as a Pandas dataframe.
+
+        Query results are returned as a dataframe with four index columns
+        whose names are denoted with a `.`.
+
+        .ts -- the datetime of the event
+        .stream -- the stream the event came from
+        .span -- the index of the span the event was found in
+        .delta -- the timedelta from start of the span to this event
+
+        The remaining columns of the dataframe are those specified by the
+        user in the original query.
+
+        Note: if multiple streams were queried, this function returns a
+        a dictionary of dataframes where keys are the name of the stream and
+        the frames are the values.
+
+        Arguments:
+            only -- Optional only return results from a provided stream name.
+
+        Returns:
+            data -- a Pandas dataframe with query results or a dictionary of
+                    dataframes, one for each stream queried.
+        """
         if columns:
             columns = [".ts"] + list(columns)
         dfs = []
@@ -1106,7 +734,6 @@
             rdf.set_index(['.ts', '.span', '.delta'], inplace=True)
             return rdf
         else:
-<<<<<<< HEAD
             return pd.DataFrame()
 
 
@@ -1133,24 +760,6 @@
             events.append(evt)
         dfs[s['stream']] = json_normalize(events)
     return dfs
-=======
-            return data
-
-
-def is_nonempty_str(s):
-    """Check if a string is non-empty.
-
-    Returns:
-        True if the string is non-empty, False otherwise.
-    """
-    isNEstr = isinstance(s, str) and not (s == '')  # NOQA
-    try:
-        isNEuni = isinstance(s, unicode) and not (s == u'')  # NOQA
-        return isNEstr or isNEuni
-    except:
-        return isNEstr
-
->>>>>>> 4e589996
 
 def build_url(host, stream, eid=None):
     """Build a url for the Sentenai API.
